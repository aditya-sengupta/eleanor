#!/usr/bin/env python
# -*- coding: utf-8 -*-

from __future__ import division, print_function

import os
import glob
import tqdm
import numpy as np
from sklearn.decomposition import PCA
from scipy import interpolate
from scipy.signal import medfilt2d as mf
from scipy.interpolate import interp1d
from astropy.io import fits
from multiprocessing import Pool


def lowpass(vec):
    fc = 0.12
    b = 0.08
    N = int(np.ceil((4 / b)))
    if not N % 2: N += 1
    n = np.arange(N)

    sinc_func = np.sinc(2 * fc * (n - (N - 1) / 2.))
    window = 0.42 - 0.5 * np.cos(2 * np.pi * n / (N - 1)) + 0.08 * np.cos(4 * np.pi * n / (N - 1))
    sinc_func = sinc_func * window
    sinc_func = sinc_func / np.sum(sinc_func)
    new_signal = np.convolve(vec, sinc_func)

    lns = len(new_signal)
    diff = int(np.abs(lns - len(vec))/2)  # low pass filter to remove high order modes

    return new_signal[diff:-diff]

def do_pca(i, j, data, vv, q):
    xvals = xhat(vv[:], data[i,j,:][q])
    fmod = fhat(xvals, vv)
    lc_pred = (fmod+1)
    return xvals

def xhat(mat, lc):
    ATA = np.dot(mat.T, mat)
    ATAinv = np.linalg.inv(ATA)
    ATf = np.dot(mat.T, lc)
    xhat = np.dot(ATAinv, ATf)
    return xhat

def fhat(xhat, data):
    return np.dot(data, xhat)

def calc_2dbkg(flux, qual, time):
    q = qual == 0
<<<<<<< HEAD
    med = np.percentile(flux[:,:,:], 1, axis=(2))

    med = med-mf(med, 25)
    g = np.ma.masked_where(med < np.percentile(med, 70.), med)
=======
    med = np.percentile(flux[:,:,:], 1, axis=(2))   # build a single frame in shape of detector. This was once the median image, not sure why it was changed 
    
    med = med-mf(med, 25) # subtract off median to remove stable background emission, which is especially apparent in corners
    g = np.ma.masked_where(med < np.percentile(med, 70.), med)  # mask which should separate pixels dominated by starlight from background
>>>>>>> 0bd90260

    modes = 21

    pca = PCA(n_components=modes)
    pca.fit(flux[g.mask])
    pv = pca.components_[0:modes].T[q]

    vv = np.column_stack((pv.T))

    for i in range(-15, 15, 6):
        if i != 0:
            if i > 0:
                rolled = np.pad(pv.T, ((0,0),(i,0)), mode='constant')[:, :-i].T
            else:
                rolled = np.pad(pv.T, ((0,0),(0,-i)), mode='constant')[:, -i:].T # assumption: background is a linear sum of what is seen on pixels on the
                                                                                 # detector. Because the earthshine varies with axis, this can be time-shifted
                                                                                 # so that individual pixels see the same response at different times
            vv = np.column_stack((vv, rolled))

    vv = np.column_stack((vv, np.ones_like(vv[:,0])))

    maskvals = np.ma.masked_array(data=np.zeros((104,148,np.shape(vv)[1])),
                                  mask=np.zeros((104,148,np.shape(vv)[1])))

    GD = np.zeros_like(maskvals)
    for i in range(len(g)):
        for j in range(len(g[0])):
            if g.mask[i][j] == True:
                maskvals.data[i,j] = do_pca(i,j, flux, vv, q)  # build eigenvectors to model the background at each pixel

    noval = maskvals.data[:,:,:] == 0
    maskvals.mask[noval] = True

    outmeasure = np.zeros_like(maskvals[:,:,0])
    for i in range(len(maskvals[0,0])):
        outmeasure += (np.abs(maskvals.data[:,:,i]-np.nanmean(maskvals.data[:,:,i])))/np.nanstd(maskvals.data[:,:,i])

    metric = outmeasure/len(maskvals.data[0,0]) # these eigenvectors give a bad fit when something astrophysical happens to these pixels, like a bright
                                                # asteroid crossing the FOV. Isolate these pixels and add them into the mask of pixels we don't use
    maskvals.mask[metric > 1.00,:] = True

    x = np.arange(0, maskvals.data.shape[1])
    y = np.arange(0, maskvals.data.shape[0])

    xx, yy = np.meshgrid(x, y)


    for i in range(np.shape(vv)[1]):
        array = np.ma.masked_invalid(maskvals[:,:,i])

        x1 = xx[~array.mask]
        y1 = yy[~array.mask]
        newarr = array[~array.mask]


        GD[:,:,i] = interpolate.griddata((x1, y1), newarr.ravel(),  # take the masked pixels (where the stars are, in theory) and interpolate the 
                                  (xx, yy),                         # inferred background onto these pixels
                                     method='linear')

        array = np.ma.masked_invalid(GD[:,:,i])
        xx, yy = np.meshgrid(x, y)

        x1 = xx[~array.mask]
        y1 = yy[~array.mask]
        newarr = array[~array.mask]

        GD[:,:,i] = interpolate.griddata((x1, y1), newarr.ravel(), # in the corners, just extend the background based on the nearest pixel. This shouldn't
                                  (xx, yy),                         # be too important since these pixels are in theory closer to the center of another postcard
                                   method='nearest')               # in which case inferring the background is going to be a challenge regardless
                                    
    bkg_arr = np.zeros_like(flux)

    for i in range(104):
        for j in range(148):
            bkg_arr[i,j,q] = np.dot(GD[i,j,:], vv.T)
            bkg_arr[i,j,q] = lowpass(bkg_arr[i,j,q])


    f = interp1d(time[q], bkg_arr[:,:,q], kind='linear', axis=2, bounds_error=False, fill_value='extrapolate') # then interpolate the background smoothly across
    fout = f(time)                                                                                             # all times, where we've only been learning with the
                                                                                                               # good quality cadences

    return fout

def do_background(fn):
    with fits.open(fn) as hdu:
        bkg = calc_2dbkg(hdu[2].data, hdu[1].data['QUALITY'],
                         hdu[1].data['TSTART'])
        # Checks to make sure there isn't a background extension already
        if len(hdu) < 5:
            fits.append(fn, bkg)
        else:
            fits.update(fn, bkg, 4)

def run_sector_camera_chip(base_dir, sector, camera, chip, threads=1):
    postdir = os.path.join(base_dir, "s{0:04d}".format(sector),
                           "{0:d}-{1:d}".format(camera, chip))
    pattern = os.path.join(postdir, "hlsp_eleanor_*.fits")

    fns = list(sorted(glob.glob(pattern)))

    # Ensures no postcards have been repeated
    fns = np.unique(fns)

    # Writes in the background after making the postcards
    print("Computing backgrounds...")
    if threads > 1:
        with Pool(threads) as pool:
            list(tqdm.tqdm(pool.map(do_background, fns), total=len(fns)))
    else:
        list(tqdm.tqdm(map(do_background, fns), total=len(fns)))


if __name__ == "__main__":
    import argparse

    parser = argparse.ArgumentParser(
        description="Create backgrounds from a list of postcards")
    parser.add_argument('sector', type=int,
                        help='the sector number')
    parser.add_argument('base_dir', type=str,
                        help='the base data directory')
    parser.add_argument('--camera', type=int, default=None,
                        help='the camera number')
    parser.add_argument('--chip', type=int, default=None,
                        help='the chip number')
    parser.add_argument('--threads', type=int, default=1,
                        help='the number of threads to run in parallel')
    args = parser.parse_args()

    if args.camera is None:
        cameras = [1, 2, 3, 4]
    else:
        assert int(args.camera) in [1, 2, 3, 4]
        cameras = [int(args.camera)]

    if args.chip is None:
        chips = [1, 2, 3, 4]
    else:
        assert int(args.chip) in [1, 2, 3, 4]
        chips = [int(args.chip)]

    for camera in cameras:
        for chip in chips:
            print("Running {0:04d}-{1}-{2}".format(args.sector, camera, chip))
            run_sector_camera_chip(args.base_dir,
                                   args.sector, camera, chip,
                                   threads=args.threads)<|MERGE_RESOLUTION|>--- conflicted
+++ resolved
@@ -51,17 +51,11 @@
 
 def calc_2dbkg(flux, qual, time):
     q = qual == 0
-<<<<<<< HEAD
-    med = np.percentile(flux[:,:,:], 1, axis=(2))
-
-    med = med-mf(med, 25)
-    g = np.ma.masked_where(med < np.percentile(med, 70.), med)
-=======
+
     med = np.percentile(flux[:,:,:], 1, axis=(2))   # build a single frame in shape of detector. This was once the median image, not sure why it was changed 
     
     med = med-mf(med, 25) # subtract off median to remove stable background emission, which is especially apparent in corners
     g = np.ma.masked_where(med < np.percentile(med, 70.), med)  # mask which should separate pixels dominated by starlight from background
->>>>>>> 0bd90260
 
     modes = 21
 
