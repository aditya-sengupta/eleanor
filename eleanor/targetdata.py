--- conflicted
+++ resolved
@@ -655,24 +655,17 @@
             if self.source_info.tc == False:
                 stds_2d[ap_size > 8] = 1.0
 
-<<<<<<< HEAD
         if self.aperture_mode == 2:
             tpf_stds[ap_size < 8] = 1.0
             pc_stds[ap_size < 8] = 1.0
-=======
-
-        if self.source_info.tess_mag < 10.5:
-            tpf_stds[ap_size < 10] = 1.0
-            pc_stds[ap_size < 10]  = 1.0
->>>>>>> e4c43e2d
             if self.source_info.tc == False:
-                stds_2d[ap_size < 10] = 1.0
+                stds_2d[ap_size < 8] = 1.0
 
         if self.source_info.tess_mag < 7:
-            tpf_stds[ap_size < 20] = 1.0
-            pc_stds[ap_size < 20]  = 1.0
+            tpf_stds[ap_size < 15] = 1.0
+            pc_stds[ap_size < 15]  = 1.0
             if self.source_info.tc == False:
-                stds_2d[ap_size < 20] = 1.0
+                stds_2d[ap_size < 15] = 1.0
 
 
         best_ind_tpf = np.where(tpf_stds == np.nanmin(tpf_stds))[0][0]
